import { useState, useEffect } from "react";
import { useSearchParams, useNavigate } from "react-router-dom";
import { Card, CardContent, CardHeader, CardTitle } from "@/components/ui/card";
import { Button } from "@/components/ui/button";
import { Badge } from "@/components/ui/badge";
import { Play, Clock, Star, Loader2, RefreshCcw } from "lucide-react";
import { fetchVideos, VideoData } from "@/services/videoService";
import { toast } from "@/hooks/use-toast";
<<<<<<< HEAD
import { useVideoCache } from "@/contexts/VideoCacheContext";
=======
import { useVideoCache } from "@/context/VideoCacheContext";
>>>>>>> 088fba11

// 🔑 Helper to extract YouTube ID from thumbnail URL (keep if you need it)
function extractYoutubeIdFromThumbnail(thumbnail: string) {
  const match = thumbnail.match(/vi\/([^/]+)\//);
  return match ? match[1] : "";
}

const Courses = () => {
  const [searchParams] = useSearchParams();
  const navigate = useNavigate();
  const [videos, setVideos] = useState<VideoData[]>([]);
  const [loading, setLoading] = useState(false);
<<<<<<< HEAD
  const { getCachedVideos, setCachedVideos, clearCache } = useVideoCache();
  
=======

  const { cache, setCache, clearCache } = useVideoCache();

>>>>>>> 088fba11
  const topic = searchParams.get("topic");
  const goal = searchParams.get("goal");

  const cacheKey = `${topic ?? ""}::${goal ?? ""}`;

  // Generate a courseId based on topic and goal for progress tracking
  const courseId =
    topic && goal
      ? `${topic.toLowerCase().replace(/\s+/g, "-")}-${goal.toLowerCase()}`
      : null;

  const loadVideos = async (forceRefresh = false) => {
    if (!topic || !goal) {
      navigate("/");
      return;
    }

    // Check cache first (unless forcing refresh)
    if (!forceRefresh) {
      const cachedVideos = getCachedVideos(topic, goal);
      if (cachedVideos) {
        setVideos(cachedVideos);
        return;
      }
    }

<<<<<<< HEAD
    setLoading(true);
    try {
      const response = await fetchVideos({ topic, goal });
      setVideos(response.videos);
      // Cache the fetched videos
      setCachedVideos(topic, goal, response.videos);
    } catch (error) {
      toast({
        title: "Error Loading Courses",
        description: "Failed to fetch learning content. Please try again.",
        variant: "destructive",
      });
      console.error("Error fetching videos:", error);
    } finally {
      setLoading(false);
    }
  };
=======
      // 1) Use cache if present
      if (cache[cacheKey]) {
        setVideos(cache[cacheKey]);
        return;
      }

      // 2) Otherwise fetch and cache
      setLoading(true);
      try {
        const response = await fetchVideos({ topic, goal });
        const resultVideos = response.videos ?? [];
        setVideos(resultVideos);
        setCache(cacheKey, resultVideos);
      } catch (error) {
        toast({
          title: "Error Loading Courses",
          description: "Failed to fetch learning content. Please try again.",
          variant: "destructive",
        });
        console.error("Error fetching videos:", error);
      } finally {
        setLoading(false);
      }
    };
>>>>>>> 088fba11


  useEffect(() => {
    loadVideos();
    // eslint-disable-next-line react-hooks/exhaustive-deps
  }, [topic, goal, navigate, cacheKey]); // we intentionally read fresh cache via hook values inside

  // Force-refresh helper (clears cache for this key and reloads)
  const handleRefresh = async () => {
    clearCache(cacheKey);
    setLoading(true);
    try {
      const response = await fetchVideos({ topic: topic!, goal: goal! });
      const resultVideos = response.videos ?? [];
      setVideos(resultVideos);
      setCache(cacheKey, resultVideos);
    } catch (error) {
      toast({
        title: "Error Refreshing",
        description: "Could not refresh videos.",
        variant: "destructive",
      });
      console.error(error);
    } finally {
      setLoading(false);
    }
  };

  // Use real YouTube ID from thumbnail when navigating to video page
  const handleWatchVideo = (video: VideoData) => {
    const youtubeId = extractYoutubeIdFromThumbnail(video.thumbnail);
    navigate(`/video/${youtubeId}`, {
      state: {
        video,
        summary: video.summary,
        quiz: video.quiz,
        courseId,
      },
    });
  };

  const getDifficultyColor = (difficulty: string) => {
    switch (difficulty.toLowerCase()) {
      case "beginner":
        return "bg-success/10 text-success border-success/20";
      case "intermediate":
        return "bg-warning/10 text-warning border-warning/20";
      case "advanced":
        return "bg-destructive/10 text-destructive border-destructive/20";
      default:
        return "bg-muted/10 text-muted-foreground border-muted/20";
    }
  };

  if (loading) {
    return (
      <div className="min-h-screen bg-gradient-secondary">
        <div className="container mx-auto px-4 py-8">
          <div className="flex items-center justify-center min-h-[50vh]">
            <div className="text-center">
              <Loader2 className="h-8 w-8 animate-spin mx-auto mb-4 text-primary" />
              <h2 className="text-xl font-semibold mb-2">Loading Learning Content</h2>
              <p className="text-muted-foreground">Curating the best videos for {topic}...</p>
            </div>
          </div>
        </div>
      </div>
    );
  }

  return (
    <div className="min-h-screen bg-gradient-secondary">
      <div className="container mx-auto px-4 py-8">
        {/* Header */}
        <div className="mb-8 flex items-center justify-between">
          <div>
            <div className="mb-4">
              <Button variant="ghost" onClick={() => navigate("/")} className="mb-4">
                ← Back to Home
              </Button>
            </div>
            <h1 className="text-4xl font-bold mb-2">{topic} Courses</h1>
            <p className="text-lg text-muted-foreground mb-4">
              {goal?.charAt(0).toUpperCase() + goal?.slice(1)} level learning path
            </p>
            <Badge variant="outline" className="text-sm">
              {videos.length} course{videos.length !== 1 ? "s" : ""} found
            </Badge>
          </div>

          {/* refresh button */}
          <div>
            <Button onClick={handleRefresh} variant="outline" className="flex items-center gap-2">
              <RefreshCcw className="h-4 w-4" /> Refresh
            </Button>
          </div>
        </div>

        {/* Videos Grid */}
        {videos.length === 0 ? (
          <div className="text-center py-12">
            <h3 className="text-xl font-semibold mb-2">No courses found</h3>
            <p className="text-muted-foreground">
              Try searching for a different topic or adjust your learning level.
            </p>
          </div>
        ) : (
          <div className="grid gap-6 md:grid-cols-2 lg:grid-cols-3">
            {videos.map((video) => (
              <Card
                key={video.id}
                className="border-0 shadow-card hover:shadow-elevation transition-smooth group overflow-hidden"
              >
                <div className="relative">
                  <img
                    src={video.thumbnail}
                    alt={video.title}
                    className="w-full h-48 object-cover group-hover:scale-105 transition-smooth"
                  />
                  <div className="absolute inset-0 bg-black/20 opacity-0 group-hover:opacity-100 transition-smooth flex items-center justify-center">
                    <Button size="sm" className="bg-background/90 text-foreground hover:bg-background" onClick={() => handleWatchVideo(video)}>
                      <Play className="h-4 w-4 mr-2" />
                      Watch Now
                    </Button>
                  </div>
                  <div className="absolute top-3 right-3">
                    <Badge className={getDifficultyColor(video.difficulty)}>
                      {video.difficulty}
                    </Badge>
                  </div>
                </div>

                <CardHeader className="pb-3">
                  <CardTitle className="text-lg line-clamp-2 group-hover:text-primary transition-smooth">
                    {video.title}
                  </CardTitle>
                </CardHeader>

                <CardContent className="pt-0">
                  <div className="flex items-center justify-between text-sm text-muted-foreground mb-4">
                    <span className="flex items-center">
                      <Clock className="h-4 w-4 mr-1" />
                      {video.channel}
                    </span>
                    <div className="flex items-center">
                      <Star className="h-4 w-4 mr-1 text-warning fill-warning" />
                      <span>#{video.rank}</span>
                    </div>
                  </div>

                  <Button onClick={() => handleWatchVideo(video)} className="w-full bg-gradient-primary shadow-button hover:shadow-lg hover:scale-[1.02] transition-bounce">
                    <Play className="h-4 w-4 mr-2" />
                    Start Learning
                  </Button>
                </CardContent>
              </Card>
            ))}
          </div>
        )}
      </div>
    </div>
  );
};

export default Courses;<|MERGE_RESOLUTION|>--- conflicted
+++ resolved
@@ -3,19 +3,16 @@
 import { Card, CardContent, CardHeader, CardTitle } from "@/components/ui/card";
 import { Button } from "@/components/ui/button";
 import { Badge } from "@/components/ui/badge";
-import { Play, Clock, Star, Loader2, RefreshCcw } from "lucide-react";
+import { Play, Clock, Star, Loader2 } from "lucide-react";
 import { fetchVideos, VideoData } from "@/services/videoService";
 import { toast } from "@/hooks/use-toast";
-<<<<<<< HEAD
 import { useVideoCache } from "@/contexts/VideoCacheContext";
-=======
-import { useVideoCache } from "@/context/VideoCacheContext";
->>>>>>> 088fba11
-
-// 🔑 Helper to extract YouTube ID from thumbnail URL (keep if you need it)
-function extractYoutubeIdFromThumbnail(thumbnail: string) {
-  const match = thumbnail.match(/vi\/([^/]+)\//);
-  return match ? match[1] : "";
+
+// 🔑 helper to sanitize YouTube ID
+function extractVideoId(idOrUrl: string | undefined) {
+  if (!idOrUrl) return "";
+  const match = idOrUrl.match(/(?:v=|\/)([0-9A-Za-z_-]{11})/);
+  return match ? match[1] : idOrUrl;
 }
 
 const Courses = () => {
@@ -23,24 +20,13 @@
   const navigate = useNavigate();
   const [videos, setVideos] = useState<VideoData[]>([]);
   const [loading, setLoading] = useState(false);
-<<<<<<< HEAD
   const { getCachedVideos, setCachedVideos, clearCache } = useVideoCache();
   
-=======
-
-  const { cache, setCache, clearCache } = useVideoCache();
-
->>>>>>> 088fba11
   const topic = searchParams.get("topic");
   const goal = searchParams.get("goal");
-
-  const cacheKey = `${topic ?? ""}::${goal ?? ""}`;
-
+  
   // Generate a courseId based on topic and goal for progress tracking
-  const courseId =
-    topic && goal
-      ? `${topic.toLowerCase().replace(/\s+/g, "-")}-${goal.toLowerCase()}`
-      : null;
+  const courseId = topic && goal ? `${topic.toLowerCase().replace(/\s+/g, '-')}-${goal.toLowerCase()}` : null;
 
   const loadVideos = async (forceRefresh = false) => {
     if (!topic || !goal) {
@@ -57,7 +43,6 @@
       }
     }
 
-<<<<<<< HEAD
     setLoading(true);
     try {
       const response = await fetchVideos({ topic, goal });
@@ -75,69 +60,22 @@
       setLoading(false);
     }
   };
-=======
-      // 1) Use cache if present
-      if (cache[cacheKey]) {
-        setVideos(cache[cacheKey]);
-        return;
-      }
-
-      // 2) Otherwise fetch and cache
-      setLoading(true);
-      try {
-        const response = await fetchVideos({ topic, goal });
-        const resultVideos = response.videos ?? [];
-        setVideos(resultVideos);
-        setCache(cacheKey, resultVideos);
-      } catch (error) {
-        toast({
-          title: "Error Loading Courses",
-          description: "Failed to fetch learning content. Please try again.",
-          variant: "destructive",
-        });
-        console.error("Error fetching videos:", error);
-      } finally {
-        setLoading(false);
-      }
-    };
->>>>>>> 088fba11
 
 
   useEffect(() => {
     loadVideos();
-    // eslint-disable-next-line react-hooks/exhaustive-deps
-  }, [topic, goal, navigate, cacheKey]); // we intentionally read fresh cache via hook values inside
-
-  // Force-refresh helper (clears cache for this key and reloads)
-  const handleRefresh = async () => {
-    clearCache(cacheKey);
-    setLoading(true);
-    try {
-      const response = await fetchVideos({ topic: topic!, goal: goal! });
-      const resultVideos = response.videos ?? [];
-      setVideos(resultVideos);
-      setCache(cacheKey, resultVideos);
-    } catch (error) {
-      toast({
-        title: "Error Refreshing",
-        description: "Could not refresh videos.",
-        variant: "destructive",
-      });
-      console.error(error);
-    } finally {
-      setLoading(false);
-    }
-  };
-
-  // Use real YouTube ID from thumbnail when navigating to video page
+  }, [topic, goal, navigate]);
+
+  // 🔑 use sanitized ID here
   const handleWatchVideo = (video: VideoData) => {
-    const youtubeId = extractYoutubeIdFromThumbnail(video.thumbnail);
-    navigate(`/video/${youtubeId}`, {
+    const cleanId = extractVideoId(video.id);
+
+    navigate(`/video/${cleanId}`, {
       state: {
         video,
         summary: video.summary,
         quiz: video.quiz,
-        courseId,
+        courseId: courseId, // Pass courseId for progress tracking
       },
     });
   };
@@ -191,12 +129,6 @@
             </Badge>
           </div>
 
-          {/* refresh button */}
-          <div>
-            <Button onClick={handleRefresh} variant="outline" className="flex items-center gap-2">
-              <RefreshCcw className="h-4 w-4" /> Refresh
-            </Button>
-          </div>
         </div>
 
         {/* Videos Grid */}
